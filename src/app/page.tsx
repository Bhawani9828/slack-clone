"use client";
import { useEffect, useState } from "react";
import { useSelector, useDispatch } from 'react-redux';
import { useCallSocket } from "@/hooks/useCallSocket";
import CallModal from "@/components/modals/CallModal";
import ChatArea from "@/components/chat/ChatArea";
import Sidebar from "@/components/layout/Sidebar";
import VideoCallModal from "@/components/modals/VideoCallModal";
<<<<<<< HEAD

=======
import CallModal from "@/components/modals/CallModal";
>>>>>>> 5886b859
import DetailedContactInfo from "@/components/chat/DetailedContactInfo";
import { socketService } from "@/lib/socket";
import { useGroupChat } from "@/hooks/useGroupChat"; // Add this import
import { useCallSocket } from "@/hooks/useCallSocket";
import type { RootState } from '@/lib/store/index';
import {
  setActiveView,
  setChatAreaActiveTab,
  setIsLeftNavOpen,
  setSelectedUser,
  setSelectedGroup,
  setShowStatusView,
  setStatusUserId,
  setChatType,
  backToChat
} from '@/lib/store/slices/sidebarSlice';
import LeftNavigation from "@/components/layout/LeftNavigation";
import { ChatGroup } from "@/types/chatTypes";

interface ChatUser {
  id: string;
  name: string;
  lastMessage: string;
  time: string;
  unreadCount?: number;
  avatar: string;
  isOnline?: boolean;
  isTyping?: boolean;
  callType?: "voice" | "video" | "missed";
  profilePicture?: string;
  profilePicturePublicId?: string;
  status?: string;
}

export default function HomePage() {
  const dispatch = useDispatch();
  
  // Get state from Redux
  const {
    activeView: sidebarView,
    chatAreaActiveTab,
    isLeftNavOpen,
    selectedUser,
    selectedGroup,
    chatType,       
  } = useSelector((state: RootState) => state.sidebar);

  // Local state for non-Redux managed state
  const [isDark, setIsDark] = useState(false);
  const [videoCallModalOpen, setVideoCallModalOpen] = useState(false);
  const [initialSelectedUserId, setInitialSelectedUserId] = useState<string | null>(null);
  const [currentUserId, setCurrentUserId] = useState<string>("");
  const [currentUserName, setCurrentUserName] = useState<string>("");
<<<<<<< HEAD
 const chatusers = useSelector((state: RootState) => state.user.chatusers);
=======
  
  // Call-related state
  const [isMicOn, setIsMicOn] = useState(true);
  const [isVideoOn, setIsVideoOn] = useState(true);
  const [isSpeakerOn, setIsSpeakerOn] = useState(true);
>>>>>>> 5886b859

 // Call-related state
  const [isMicOn, setIsMicOn] = useState(true);
  const [isVideoOn, setIsVideoOn] = useState(true);
  const [isSpeakerOn, setIsSpeakerOn] = useState(true);
  // Get current group ID for the hook
  const currentGroupId = selectedGroup?.id || "";

  // ✅ Initialize group chat hook
  const {
    // State
    messages: groupMessages,
    groupInfo,
    groups,
    typingUsers,
    onlineUsers,
    isConnected: isGroupConnected,
    connectionError: groupConnectionError,
    isLoadingMessages,
    hasMoreMessages,
    
    // Functions
    sendGroupMessage,
    loadMoreMessages,
    deleteMessage,
    markMessagesAsRead,
    startTyping: startGroupTyping,
    stopTyping: stopGroupTyping,
    createGroup,
    updateGroup,
    deleteGroup,
    leaveGroup,
    addParticipants,
    removeParticipant,
    changeAdminStatus,
    
    // Computed values
    isCurrentUserAdmin,
    canManageGroup,
    participantCount,
    unreadCount,
    hasUnreadMessages,
  } = useGroupChat(currentGroupId, currentUserId);

<<<<<<< HEAD
    // Initialize call socket hook
=======
  // Initialize call socket hook
>>>>>>> 5886b859
  const {
    localStream,
    remoteStream,
    incomingCall,
    isCalling,
    isInCall,
    callUser,
    acceptCall,
    endCall,
    initLocalStream,
  } = useCallSocket({ currentUserId });

<<<<<<< HEAD
   // ✅ Add debug useEffect to track call states
  useEffect(() => {
    console.log("Call State Changes:", {
      incomingCall: incomingCall ? `From ${incomingCall.callerName} (${incomingCall.type})` : 'None',
      isCalling,
      isInCall,
      localStream: localStream ? 'Active' : 'None',
      remoteStream: remoteStream ? 'Active' : 'None',
    });
  }, [incomingCall, isCalling, isInCall, localStream, remoteStream]);


    const handleVideoCall = async () => {
    if (selectedUser?.id) {
      try {
        console.log('🎥 Starting video call to:', selectedUser.name);
        const stream = await initLocalStream({ video: true, audio: true });
        
        if (!stream) {
          throw new Error('Failed to get media stream');
        }
        
        console.log('✅ Media stream obtained, initiating call...');
        await callUser(selectedUser.id, stream);
        console.log('📞 Video call initiated successfully');
      } catch (error: any) {
        console.error('Failed to initiate video call:', error);
        alert(`Failed to start video call: ${error.message || 'Please check your camera and microphone permissions.'}`);
      }
    }
  };

   const handleVoiceCall = async () => {
    if (selectedUser?.id) {
      try {
        console.log('🎤 Starting voice call to:', selectedUser.name);
        const stream = await initLocalStream({ video: false, audio: true });
        
        if (!stream) {
          throw new Error('Failed to get media stream');
        }
        
        console.log('✅ Media stream obtained, initiating call...');
        await callUser(selectedUser.id, stream);
        console.log('📞 Voice call initiated successfully');
      } catch (error: any) {
        console.error('Failed to initiate voice call:', error);
        alert(`Failed to start voice call: ${error.message || 'Please check your microphone permissions.'}`);
      }
    }
  };

   // Call handling functions
  const handleAcceptCall = async () => {
    try {
      await acceptCall();
    } catch (error) {
      console.error('Failed to accept call:', error);
    }
  };

  const handleRejectCall = () => {
    if (incomingCall) {
      // Reject the call
      console.log('❌ Call rejected');
    }
  };


  const handleEndCall = () => {
    endCall();
  };

    const handleToggleMic = () => {
    if (localStream) {
      const audioTrack = localStream.getAudioTracks()[0];
      if (audioTrack) {
        audioTrack.enabled = !audioTrack.enabled;
        setIsMicOn(audioTrack.enabled);
      }
    }
  };


    const handleToggleVideo = () => {
    if (localStream) {
      const videoTrack = localStream.getVideoTracks()[0];
      if (videoTrack) {
        videoTrack.enabled = !videoTrack.enabled;
        setIsVideoOn(videoTrack.enabled);
      }
    }
  };

   const handleToggleSpeaker = () => {
    setIsSpeakerOn(!isSpeakerOn);
  };
 

=======
>>>>>>> 5886b859
  useEffect(() => {
    const userId = localStorage.getItem("currentUserId") || "665a3e2855e5679c37d44c12";
    const userName = localStorage.getItem("currentUserName") || "Current User";
    setCurrentUserId(userId);
    setCurrentUserName(userName);

    const lastUserId = localStorage.getItem("lastSelectedUserId");
    if (lastUserId) {
      setInitialSelectedUserId(lastUserId);
    }
  }, []);

  useEffect(() => {
    const saved = localStorage.getItem("theme");
    if (saved === "dark" || saved === "light") {
      setIsDark(saved === "dark");
    } else if (typeof window !== "undefined" && window.matchMedia) {
      const prefersDark = window.matchMedia("(prefers-color-scheme: dark)").matches;
      setIsDark(prefersDark);
      localStorage.setItem("theme", prefersDark ? "dark" : "light");
    }
  }, []);

  const toggleTheme = () => {
    setIsDark((prev) => {
      const next = !prev;
      try {
        localStorage.setItem("theme", next ? "dark" : "light");
        if (next) {
          document.documentElement.classList.add("dark");
        } else {
          document.documentElement.classList.remove("dark");
        }
      } catch {}
      return next;
    });
  };

  // ✅ Add debug useEffect to track state changes
  useEffect(() => {
    console.log("HomePage State Changes:", {
      chatType,
      selectedUser: selectedUser?.name || 'none',
      selectedGroup: selectedGroup?.name || 'none',
      chatAreaActiveTab,
      groupMessages: groupMessages?.length || 0,
      isGroupConnected,
    });
  }, [chatType, selectedUser, selectedGroup, chatAreaActiveTab, groupMessages, isGroupConnected]);

<<<<<<< HEAD
   // Auto-open the most recent/last-opened group when switching to group tab
  useEffect(() => {
    if (chatType !== "group" || selectedGroup) return;

    // Try last opened group first
    const lastId = localStorage.getItem("lastSelectedGroupId");
    let target = lastId
      ? groups.find((g: any) => g?._id === lastId || g?.id === lastId)
      : undefined;

    // Otherwise, pick the most recently active group
    if (!target && groups && groups.length > 0) {
      const sorted = [...groups].sort((a: any, b: any) => {
        const ta = new Date(a?.lastMessage?.createdAt || a?.updatedAt || a?.createdAt || 0).getTime();
        const tb = new Date(b?.lastMessage?.createdAt || b?.updatedAt || b?.createdAt || 0).getTime();
        return tb - ta;
      });
      target = sorted[0];
    }

     if (target) {
      const chatGroup: ChatGroup = {
        id: (target as any)._id || (target as any).id,
        _id: (target as any)._id || (target as any).id,
        name: (target as any).name,
        description: (target as any).description,
        avatar: (target as any).groupImage || (target as any).avatar,
        members: (target as any).participants || (target as any).members || [],
      };
      handleGroupSelect(chatGroup);
    }
  }, [chatType, groups, selectedGroup]);


 // Auto-open the most recent/last-opened direct chat when switching to direct tab
  useEffect(() => {
    if (chatType !== "direct" || selectedUser) return;

    const lastUserId = localStorage.getItem("lastSelectedUserId");

    let userToOpen = lastUserId
      ? chatusers.find((u: any) => u?.id === lastUserId)
      : undefined;

    if (!userToOpen && Array.isArray(chatusers) && chatusers.length > 0) {
      const sorted = [...chatusers].sort((a: any, b: any) => {
        const ta = new Date(a?.time || 0).getTime();
        const tb = new Date(b?.time || 0).getTime();
        return tb - ta;
      });
      userToOpen = sorted[0];
    }

    if (userToOpen) {
      dispatch(setSelectedUser(userToOpen as any));
      dispatch(setActiveView("chat"));
      dispatch(setChatAreaActiveTab("chat"));
      localStorage.setItem("lastSelectedUserId", userToOpen.id);
    }
  }, [chatType, selectedUser, chatusers, dispatch]);
=======
  // ✅ Add debug useEffect to track call states
  useEffect(() => {
    console.log("Call State Changes:", {
      incomingCall: incomingCall ? `From ${incomingCall.callerName} (${incomingCall.type})` : 'None',
      isCalling,
      isInCall,
      localStream: localStream ? 'Active' : 'None',
      remoteStream: remoteStream ? 'Active' : 'None',
    });
  }, [incomingCall, isCalling, isInCall, localStream, remoteStream]);
>>>>>>> 5886b859

  const generateChannelId = (user1Id: string, user2Id: string) => {
    const sortedIds = [user1Id, user2Id].sort();
    return `channel_${sortedIds[0]}_${sortedIds[1]}`;
  };

  const handleContactSelect = (contactId: string) => {
    dispatch(setActiveView("chat"));
    dispatch(setChatAreaActiveTab("chat"));
    localStorage.setItem("lastSelectedUserId", contactId);
  };

  // ✅ Enhanced group select handler with group chat initialization
const handleGroupSelect = (group: ChatGroup) => {
  // Don't generate temp IDs! Use the actual group ID from database
  if (!group.id && !group._id) {
    console.error("❌ Group has no valid ID:", group);
    alert("Invalid group selected. Please try again.");
    return;
  }

  const groupId = (group.id || group._id)!;
  
  // Validate it's a proper ObjectId format
  if (!isValidObjectId(groupId)) {
    console.error("❌ Invalid group ID format:", groupId);
    alert("Invalid group ID format. Please contact support.");
    return;
  }

  console.log("✅ Selecting group with valid ID:", groupId);
  
  dispatch(
  setSelectedGroup({
    ...group,
    id: groupId,
    members: group.members ?? [], 
  })
);
  dispatch(setChatType("group"));
  localStorage.setItem("lastSelectedGroupId", groupId);
};

// Helper function to validate MongoDB ObjectId
const isValidObjectId = (id: string): boolean => {
  return /^[0-9a-fA-F]{24}$/.test(id);
};



  // ✅ Group message handlers
 const handleSendGroupMessage = async (msg: { content: string; type?: "text" | "image" | "video" | "file"; fileUrl?: string; fileName?: string; fileSize?: string; replyTo?: string }) => {
    
   if (!selectedGroup?.id || !msg.content.trim()) return;

    try {
      await sendGroupMessage({
         content: msg.content.trim(),
        type: msg.type || "text",
        fileUrl: msg.fileUrl,
        fileName: msg.fileName,
        fileSize: msg.fileSize,
        replyTo: msg.replyTo,
      });
    } catch (error) {
      console.error("Failed to send group message:", error);
    }
  };

  const handleGroupTyping = () => {
    if (selectedGroup?.id) {
      startGroupTyping();
    }
  };

  const handleGroupStopTyping = () => {
    if (selectedGroup?.id) {
      stopGroupTyping();
    }
  };

  const handleDeleteGroupMessage = async (messageId: string) => {
    try {
      const success = await deleteMessage(messageId);
      if (success) {
        console.log("Message deleted successfully");
      }
    } catch (error) {
      console.error("Failed to delete message:", error);
    }
  };

  const handleLoadMoreGroupMessages = async () => {
    if (hasMoreMessages && !isLoadingMessages) {
      await loadMoreMessages();
    }
  };

  // ✅ Group management handlers
  const handleCreateGroup = async (groupData: { name: string; description?: string; participants: string[] }) => {
    try {
      const success = await createGroup(groupData);
      if (success) {
        console.log("Group created successfully");
      }
    } catch (error) {
      console.error("Failed to create group:", error);
    }
  };

 const handleLeaveGroup = async (): Promise<boolean> => {
  if (selectedGroup?.id) {
    try {
      const success = await leaveGroup();
      if (success) {
        dispatch(setSelectedGroup(null));
        dispatch(setChatType("direct"));
      }
      return success; // ✅ return boolean
    } catch (error) {
      console.error("Failed to leave group:", error);
      return false;   // ✅ always return a boolean
    }
  }
  return false; // ✅ fallback
};

  const handleNavClick = (section: string, userId?: string) => {
    switch (section) {
      case "chat":
        dispatch(setActiveView("chat"));
        dispatch(setChatAreaActiveTab("chat"));
        break;
      case "status":
        dispatch(setActiveView("status"));
        if (userId) {
          dispatch(setStatusUserId(userId));
        }
        break;
      case "notifications":
        dispatch(setActiveView("notifications"));
        break;
      case "archive":
        dispatch(setActiveView("documents"));
        break;
      case "starred":
        dispatch(setActiveView("contacts"));
        break;
      case "settings":
        dispatch(setActiveView("settings"));
        break;
      case "theme":
        setIsDark(!isDark);
        break;
      case "logout":
        console.log("Logout clicked");
        break;
    }
  };

<<<<<<< HEAD



=======
  const handleVideoCall = async () => {
    if (selectedUser?.id) {
      try {
        console.log('🎥 Starting video call to:', selectedUser.name);
        const stream = await initLocalStream({ video: true, audio: true });
        
        if (!stream) {
          throw new Error('Failed to get media stream');
        }
        
        console.log('✅ Media stream obtained, initiating call...');
        await callUser(selectedUser.id, stream);
        console.log('📞 Video call initiated successfully');
      } catch (error: any) {
        console.error('Failed to initiate video call:', error);
        alert(`Failed to start video call: ${error.message || 'Please check your camera and microphone permissions.'}`);
      }
    }
  };

  const handleVoiceCall = async () => {
    if (selectedUser?.id) {
      try {
        console.log('🎤 Starting voice call to:', selectedUser.name);
        const stream = await initLocalStream({ video: false, audio: true });
        
        if (!stream) {
          throw new Error('Failed to get media stream');
        }
        
        console.log('✅ Media stream obtained, initiating call...');
        await callUser(selectedUser.id, stream);
        console.log('📞 Voice call initiated successfully');
      } catch (error: any) {
        console.error('Failed to initiate voice call:', error);
        alert(`Failed to start voice call: ${error.message || 'Please check your microphone permissions.'}`);
      }
    }
  };
>>>>>>> 5886b859

  const handleBackToChat = () => {
    dispatch(backToChat());
  };

  // Call handling functions
  const handleAcceptCall = async () => {
    try {
      await acceptCall();
    } catch (error) {
      console.error('Failed to accept call:', error);
    }
  };

  const handleRejectCall = () => {
    if (incomingCall) {
      // Reject the call
      console.log('❌ Call rejected');
    }
  };

  const handleEndCall = () => {
    endCall();
  };

  const handleToggleMic = () => {
    if (localStream) {
      const audioTrack = localStream.getAudioTracks()[0];
      if (audioTrack) {
        audioTrack.enabled = !audioTrack.enabled;
        setIsMicOn(audioTrack.enabled);
      }
    }
  };

  const handleToggleVideo = () => {
    if (localStream) {
      const videoTrack = localStream.getVideoTracks()[0];
      if (videoTrack) {
        videoTrack.enabled = !videoTrack.enabled;
        setIsVideoOn(videoTrack.enabled);
      }
    }
  };

  const handleToggleSpeaker = () => {
    setIsSpeakerOn(!isSpeakerOn);
  };

  const bgColor = isDark ? "bg-gray-900" : "bg-gray-100";
  const receiverId = selectedUser?.id || "";
  
  const channelId =
    currentUserId && receiverId ? generateChannelId(currentUserId, receiverId) : "";
    
  useEffect(() => {
    if (channelId && currentUserId) {
      console.log("Joining channel:", channelId);
      const socket = socketService.getSocket();
      socket?.emit('joinChannel', channelId);
      
      return () => {
        console.log("Leaving channel:", channelId);
        socket?.emit('leaveChannel', channelId);
      };
    }
  }, [channelId, currentUserId]);

  return (
    <>
      <div className={`relative flex h-screen ${bgColor}`}>
         <LeftNavigation isDark={isDark} onToggleTheme={toggleTheme} />
        
        <div className={`flex flex-1 transition-all duration-300 ${isLeftNavOpen ? "ml-24" : "ml-0"}`}>
          <Sidebar
            onContactSelect={handleContactSelect}
            onGroupSelect={handleGroupSelect} 
            isDark={isDark}
            initialSelectedUserId={initialSelectedUserId}
          />
          
          <div className="flex-1">
            {/* ✅ Enhanced main content rendering with group chat */}
            {(selectedUser || selectedGroup) ? (
              <>
                {chatAreaActiveTab === "chat" && (
                  <>
                    {/* Direct Chat */}
                    {chatType === "direct" && selectedUser ? (
                      !currentUserId || !selectedUser.id ? (
                        <div className="h-full flex items-center justify-center">
                          <div className="text-center">
                            <p className="text-gray-600">Loading direct chat...</p>
                          </div>
                        </div>
                      ) : (
                        <ChatArea
                          contact={{
                            ...selectedUser,
                            profilePicture: selectedUser?.profilePicture || selectedUser?.avatar,
                          }}
                          channelId={generateChannelId(currentUserId, selectedUser.id)}
                          receiverId={selectedUser.id}
                          senderId={currentUserId}
                          currentUserId={currentUserId}
                          currentUserName={currentUserName}
                          onVideoCall={handleVideoCall}
                          onVoiceCall={handleVoiceCall}
                          isDark={isDark}
                        />
                      )
                    ) : null}

                    {/* ✅ Enhanced Group Chat with all functions */}
                    {chatType === "group" && selectedGroup ? (
                      !currentUserId || !selectedGroup.id ? (
                        <div className="h-full flex items-center justify-center">
                          <div className="text-center">
                            <p className="text-gray-600">Loading group chat...</p>
                            {groupConnectionError && (
                              <p className="text-red-500 mt-2">{groupConnectionError}</p>
                            )}
                          </div>
                        </div>
                      ) : (
                        <ChatArea
                          contact={{
                            id: selectedGroup.id,
                            name: selectedGroup.name,
                            avatar: selectedGroup.avatar || `https://ui-avatars.com/api/?name=${selectedGroup.name}&background=01aa85&color=fff`,
                            profilePicture: selectedGroup.avatar,
                            lastMessage: '',
                            time: '',
                            unreadCount: unreadCount,
                          }}
                          channelId={selectedGroup.id}
                          receiverId={selectedGroup.id}
                          senderId={currentUserId}
                          currentUserId={currentUserId}
                          currentUserName={currentUserName}
                          onVideoCall={handleVideoCall}
                          onVoiceCall={handleVoiceCall}
                          isDark={isDark}
                          // ✅ Pass group-specific props
                          isGroupChat={true}
                          groupMessages={groupMessages}
                          typingUsers={typingUsers}
                          onlineUsers={onlineUsers}
                          onSendGroupMessage={handleSendGroupMessage}
                          onGroupTyping={handleGroupTyping}
                          onGroupStopTyping={handleGroupStopTyping}
                          onDeleteGroupMessage={handleDeleteGroupMessage}
                          onLoadMoreMessages={handleLoadMoreGroupMessages}
                          isLoadingMessages={isLoadingMessages}
                          hasMoreMessages={hasMoreMessages}
                          isCurrentUserAdmin={isCurrentUserAdmin}
                          canManageGroup={canManageGroup}
                          participantCount={participantCount}
                          groupInfo={groupInfo}
                          onLeaveGroup={handleLeaveGroup}
                          onAddParticipants={addParticipants}
                          onRemoveParticipant={removeParticipant}
                          onChangeAdminStatus={changeAdminStatus}
                        />
                      )
                    ) : null}

                    {/* ✅ Enhanced fallback */}
                    {(!chatType || (chatType === "direct" && !selectedUser) || (chatType === "group" && !selectedGroup)) && (
                      <div className={`h-full flex items-center justify-center ${isDark ? "bg-gray-800" : "bg-[#f0f2f5]"}`}>
                        <div className="text-center">
                          <h2 className={`text-xl ${isDark ? "text-gray-300" : "text-gray-600"} mb-2`}>
                            WhatsApp Web
                          </h2>
                          <p className={`${isDark ? "text-gray-400" : "text-gray-500"}`}>
                            {chatType === "group" 
                              ? "Select a group to start chatting" 
                              : "Select a contact to start chatting"}
                          </p>
                          {/* Show connection status for groups */}
                          {chatType === "group" && !isGroupConnected && (
                            <p className="text-yellow-500 mt-2">
                              Connecting to group chat...
                            </p>
                          )}
                        </div>
                      </div>
                    )}
                  </>
                )}

                {chatAreaActiveTab === "call" && <div />}
                
                {/* ✅ Contact info tab - only for direct chats */}
                {chatAreaActiveTab === "contact" && selectedUser && chatType === "direct" && (
                  <DetailedContactInfo
                    contact={{
                      name: selectedUser.name,
                      avatar: selectedUser.avatar,
                      gender: "Not specified",
                      birthday: "Not specified",
                      favoriteBook: "Not specified",
                      personality: "Not specified",
                      city: "Not specified",
                      mobileNo: "Not specified",
                      email: "Not specified",
                      website: "Not specified",
                      interest: "Not specified",
                    }}
                  />
                )}

                {/* ✅ Group info tab - only for group chats */}
                {chatAreaActiveTab === "contact" && selectedGroup && chatType === "group" && (
                  <div className="h-full bg-white p-6">
                    <div className="text-center mb-6">
                      <img 
                        src={selectedGroup.avatar || `https://ui-avatars.com/api/?name=${selectedGroup.name}&background=01aa85&color=fff`}
                        alt={selectedGroup.name}
                        className="w-20 h-20 rounded-full mx-auto mb-4"
                      />
                      <h2 className="text-xl font-semibold">{selectedGroup.name}</h2>
                      <p className="text-gray-600">
                        {participantCount} participants • {onlineUsers.length} online
                      </p>
                      {isCurrentUserAdmin && (
                        <span className="text-sm bg-blue-100 text-blue-800 px-2 py-1 rounded mt-2 inline-block">
                          Admin
                        </span>
                      )}
                    </div>

                    {/* Group actions */}
                    <div className="space-y-2">
                      {canManageGroup && (
                        <button 
                          onClick={() => console.log("Edit group")}
                          className="w-full text-left p-3 hover:bg-gray-100 rounded"
                        >
                          Edit Group
                        </button>
                      )}
                      <button 
                        onClick={handleLeaveGroup}
                        className="w-full text-left p-3 hover:bg-gray-100 rounded text-red-600"
                      >
                        Leave Group
                      </button>
                    </div>
                  </div>
                )}
              </>
            ) : (
              <div className={`h-full flex items-center justify-center ${isDark ? "bg-gray-800" : "bg-[#f0f2f5]"}`}>
                <div className="text-center">
                  <h2 className={`text-xl ${isDark ? "text-gray-300" : "text-gray-600"} mb-2`}>
                    WhatsApp Web
                  </h2>
                  <p className={`${isDark ? "text-gray-400" : "text-gray-500"}`}>
                    Select a contact or group to start chatting
                  </p>
                </div>
              </div>
            )}
          </div>
        </div>
        
       <CallModal
          open={!!incomingCall || isInCall || isCalling}
          onClose={() => {}}
          incomingCall={incomingCall}
          localStream={localStream}
          remoteStream={remoteStream}
          isIncoming={!!incomingCall}
          isInCall={isInCall}
          isCalling={isCalling}
          onAccept={handleAcceptCall}
          onReject={handleRejectCall}
          onEndCall={handleEndCall}
          onToggleMic={handleToggleMic}
          onToggleVideo={handleToggleVideo}
          onToggleSpeaker={handleToggleSpeaker}
          isMicOn={isMicOn}
          isVideoOn={isVideoOn}
          isSpeakerOn={isSpeakerOn}
          callerName={incomingCall?.callerName || selectedUser?.name || 'Unknown'}
          callerAvatar={selectedUser?.profilePicture || selectedUser?.avatar}
        />

        {/* Call Modal for Incoming Calls */}
        <CallModal
          open={!!incomingCall || isInCall || isCalling}
          onClose={() => {}}
          incomingCall={incomingCall}
          localStream={localStream}
          remoteStream={remoteStream}
          isIncoming={!!incomingCall}
          isInCall={isInCall}
          isCalling={isCalling}
          onAccept={handleAcceptCall}
          onReject={handleRejectCall}
          onEndCall={handleEndCall}
          onToggleMic={handleToggleMic}
          onToggleVideo={handleToggleVideo}
          onToggleSpeaker={handleToggleSpeaker}
          isMicOn={isMicOn}
          isVideoOn={isVideoOn}
          isSpeakerOn={isSpeakerOn}
          callerName={incomingCall?.callerName || selectedUser?.name || 'Unknown'}
          callerAvatar={selectedUser?.profilePicture || selectedUser?.avatar}
        />
        
        {/* Debug Call Modal State */}
        {process.env.NODE_ENV === 'development' && (
          <div style={{ position: 'fixed', top: '10px', right: '10px', background: 'rgba(0,0,0,0.8)', color: 'white', padding: '10px', borderRadius: '5px', zIndex: 9999 }}>
            <div>CallModal Open: {!!incomingCall || isInCall || isCalling ? 'YES' : 'NO'}</div>
            <div>Incoming Call: {incomingCall ? 'YES' : 'NO'}</div>
            <div>Is Calling: {isCalling ? 'YES' : 'NO'}</div>
            <div>Is In Call: {isInCall ? 'YES' : 'NO'}</div>
            <div>Current User: {currentUserId}</div>
          </div>
        )}

      </div>
    </>
  );
}<|MERGE_RESOLUTION|>--- conflicted
+++ resolved
@@ -6,11 +6,6 @@
 import ChatArea from "@/components/chat/ChatArea";
 import Sidebar from "@/components/layout/Sidebar";
 import VideoCallModal from "@/components/modals/VideoCallModal";
-<<<<<<< HEAD
-
-=======
-import CallModal from "@/components/modals/CallModal";
->>>>>>> 5886b859
 import DetailedContactInfo from "@/components/chat/DetailedContactInfo";
 import { socketService } from "@/lib/socket";
 import { useGroupChat } from "@/hooks/useGroupChat"; // Add this import
@@ -64,15 +59,6 @@
   const [initialSelectedUserId, setInitialSelectedUserId] = useState<string | null>(null);
   const [currentUserId, setCurrentUserId] = useState<string>("");
   const [currentUserName, setCurrentUserName] = useState<string>("");
-<<<<<<< HEAD
- const chatusers = useSelector((state: RootState) => state.user.chatusers);
-=======
-  
-  // Call-related state
-  const [isMicOn, setIsMicOn] = useState(true);
-  const [isVideoOn, setIsVideoOn] = useState(true);
-  const [isSpeakerOn, setIsSpeakerOn] = useState(true);
->>>>>>> 5886b859
 
  // Call-related state
   const [isMicOn, setIsMicOn] = useState(true);
@@ -117,125 +103,6 @@
     hasUnreadMessages,
   } = useGroupChat(currentGroupId, currentUserId);
 
-<<<<<<< HEAD
-    // Initialize call socket hook
-=======
-  // Initialize call socket hook
->>>>>>> 5886b859
-  const {
-    localStream,
-    remoteStream,
-    incomingCall,
-    isCalling,
-    isInCall,
-    callUser,
-    acceptCall,
-    endCall,
-    initLocalStream,
-  } = useCallSocket({ currentUserId });
-
-<<<<<<< HEAD
-   // ✅ Add debug useEffect to track call states
-  useEffect(() => {
-    console.log("Call State Changes:", {
-      incomingCall: incomingCall ? `From ${incomingCall.callerName} (${incomingCall.type})` : 'None',
-      isCalling,
-      isInCall,
-      localStream: localStream ? 'Active' : 'None',
-      remoteStream: remoteStream ? 'Active' : 'None',
-    });
-  }, [incomingCall, isCalling, isInCall, localStream, remoteStream]);
-
-
-    const handleVideoCall = async () => {
-    if (selectedUser?.id) {
-      try {
-        console.log('🎥 Starting video call to:', selectedUser.name);
-        const stream = await initLocalStream({ video: true, audio: true });
-        
-        if (!stream) {
-          throw new Error('Failed to get media stream');
-        }
-        
-        console.log('✅ Media stream obtained, initiating call...');
-        await callUser(selectedUser.id, stream);
-        console.log('📞 Video call initiated successfully');
-      } catch (error: any) {
-        console.error('Failed to initiate video call:', error);
-        alert(`Failed to start video call: ${error.message || 'Please check your camera and microphone permissions.'}`);
-      }
-    }
-  };
-
-   const handleVoiceCall = async () => {
-    if (selectedUser?.id) {
-      try {
-        console.log('🎤 Starting voice call to:', selectedUser.name);
-        const stream = await initLocalStream({ video: false, audio: true });
-        
-        if (!stream) {
-          throw new Error('Failed to get media stream');
-        }
-        
-        console.log('✅ Media stream obtained, initiating call...');
-        await callUser(selectedUser.id, stream);
-        console.log('📞 Voice call initiated successfully');
-      } catch (error: any) {
-        console.error('Failed to initiate voice call:', error);
-        alert(`Failed to start voice call: ${error.message || 'Please check your microphone permissions.'}`);
-      }
-    }
-  };
-
-   // Call handling functions
-  const handleAcceptCall = async () => {
-    try {
-      await acceptCall();
-    } catch (error) {
-      console.error('Failed to accept call:', error);
-    }
-  };
-
-  const handleRejectCall = () => {
-    if (incomingCall) {
-      // Reject the call
-      console.log('❌ Call rejected');
-    }
-  };
-
-
-  const handleEndCall = () => {
-    endCall();
-  };
-
-    const handleToggleMic = () => {
-    if (localStream) {
-      const audioTrack = localStream.getAudioTracks()[0];
-      if (audioTrack) {
-        audioTrack.enabled = !audioTrack.enabled;
-        setIsMicOn(audioTrack.enabled);
-      }
-    }
-  };
-
-
-    const handleToggleVideo = () => {
-    if (localStream) {
-      const videoTrack = localStream.getVideoTracks()[0];
-      if (videoTrack) {
-        videoTrack.enabled = !videoTrack.enabled;
-        setIsVideoOn(videoTrack.enabled);
-      }
-    }
-  };
-
-   const handleToggleSpeaker = () => {
-    setIsSpeakerOn(!isSpeakerOn);
-  };
- 
-
-=======
->>>>>>> 5886b859
   useEffect(() => {
     const userId = localStorage.getItem("currentUserId") || "665a3e2855e5679c37d44c12";
     const userName = localStorage.getItem("currentUserName") || "Current User";
@@ -286,80 +153,6 @@
     });
   }, [chatType, selectedUser, selectedGroup, chatAreaActiveTab, groupMessages, isGroupConnected]);
 
-<<<<<<< HEAD
-   // Auto-open the most recent/last-opened group when switching to group tab
-  useEffect(() => {
-    if (chatType !== "group" || selectedGroup) return;
-
-    // Try last opened group first
-    const lastId = localStorage.getItem("lastSelectedGroupId");
-    let target = lastId
-      ? groups.find((g: any) => g?._id === lastId || g?.id === lastId)
-      : undefined;
-
-    // Otherwise, pick the most recently active group
-    if (!target && groups && groups.length > 0) {
-      const sorted = [...groups].sort((a: any, b: any) => {
-        const ta = new Date(a?.lastMessage?.createdAt || a?.updatedAt || a?.createdAt || 0).getTime();
-        const tb = new Date(b?.lastMessage?.createdAt || b?.updatedAt || b?.createdAt || 0).getTime();
-        return tb - ta;
-      });
-      target = sorted[0];
-    }
-
-     if (target) {
-      const chatGroup: ChatGroup = {
-        id: (target as any)._id || (target as any).id,
-        _id: (target as any)._id || (target as any).id,
-        name: (target as any).name,
-        description: (target as any).description,
-        avatar: (target as any).groupImage || (target as any).avatar,
-        members: (target as any).participants || (target as any).members || [],
-      };
-      handleGroupSelect(chatGroup);
-    }
-  }, [chatType, groups, selectedGroup]);
-
-
- // Auto-open the most recent/last-opened direct chat when switching to direct tab
-  useEffect(() => {
-    if (chatType !== "direct" || selectedUser) return;
-
-    const lastUserId = localStorage.getItem("lastSelectedUserId");
-
-    let userToOpen = lastUserId
-      ? chatusers.find((u: any) => u?.id === lastUserId)
-      : undefined;
-
-    if (!userToOpen && Array.isArray(chatusers) && chatusers.length > 0) {
-      const sorted = [...chatusers].sort((a: any, b: any) => {
-        const ta = new Date(a?.time || 0).getTime();
-        const tb = new Date(b?.time || 0).getTime();
-        return tb - ta;
-      });
-      userToOpen = sorted[0];
-    }
-
-    if (userToOpen) {
-      dispatch(setSelectedUser(userToOpen as any));
-      dispatch(setActiveView("chat"));
-      dispatch(setChatAreaActiveTab("chat"));
-      localStorage.setItem("lastSelectedUserId", userToOpen.id);
-    }
-  }, [chatType, selectedUser, chatusers, dispatch]);
-=======
-  // ✅ Add debug useEffect to track call states
-  useEffect(() => {
-    console.log("Call State Changes:", {
-      incomingCall: incomingCall ? `From ${incomingCall.callerName} (${incomingCall.type})` : 'None',
-      isCalling,
-      isInCall,
-      localStream: localStream ? 'Active' : 'None',
-      remoteStream: remoteStream ? 'Active' : 'None',
-    });
-  }, [incomingCall, isCalling, isInCall, localStream, remoteStream]);
->>>>>>> 5886b859
-
   const generateChannelId = (user1Id: string, user2Id: string) => {
     const sortedIds = [user1Id, user2Id].sort();
     return `channel_${sortedIds[0]}_${sortedIds[1]}`;
@@ -519,51 +312,13 @@
     }
   };
 
-<<<<<<< HEAD
-
-
-
-=======
-  const handleVideoCall = async () => {
-    if (selectedUser?.id) {
-      try {
-        console.log('🎥 Starting video call to:', selectedUser.name);
-        const stream = await initLocalStream({ video: true, audio: true });
-        
-        if (!stream) {
-          throw new Error('Failed to get media stream');
-        }
-        
-        console.log('✅ Media stream obtained, initiating call...');
-        await callUser(selectedUser.id, stream);
-        console.log('📞 Video call initiated successfully');
-      } catch (error: any) {
-        console.error('Failed to initiate video call:', error);
-        alert(`Failed to start video call: ${error.message || 'Please check your camera and microphone permissions.'}`);
-      }
-    }
-  };
-
-  const handleVoiceCall = async () => {
-    if (selectedUser?.id) {
-      try {
-        console.log('🎤 Starting voice call to:', selectedUser.name);
-        const stream = await initLocalStream({ video: false, audio: true });
-        
-        if (!stream) {
-          throw new Error('Failed to get media stream');
-        }
-        
-        console.log('✅ Media stream obtained, initiating call...');
-        await callUser(selectedUser.id, stream);
-        console.log('📞 Voice call initiated successfully');
-      } catch (error: any) {
-        console.error('Failed to initiate voice call:', error);
-        alert(`Failed to start voice call: ${error.message || 'Please check your microphone permissions.'}`);
-      }
-    }
-  };
->>>>>>> 5886b859
+  const handleVideoCall = () => {
+    setVideoCallModalOpen(true);
+  };
+
+  const handleVoiceCall = () => {
+    console.log("Starting voice call...");
+  };
 
   const handleBackToChat = () => {
     dispatch(backToChat());
